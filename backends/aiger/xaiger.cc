/*
 *  yosys -- Yosys Open SYnthesis Suite
 *
 *  Copyright (C) 2012  Clifford Wolf <clifford@clifford.at>
 *                2019  Eddie Hung <eddie@fpgeh.com>
 *
 *  Permission to use, copy, modify, and/or distribute this software for any
 *  purpose with or without fee is hereby granted, provided that the above
 *  copyright notice and this permission notice appear in all copies.
 *
 *  THE SOFTWARE IS PROVIDED "AS IS" AND THE AUTHOR DISCLAIMS ALL WARRANTIES
 *  WITH REGARD TO THIS SOFTWARE INCLUDING ALL IMPLIED WARRANTIES OF
 *  MERCHANTABILITY AND FITNESS. IN NO EVENT SHALL THE AUTHOR BE LIABLE FOR
 *  ANY SPECIAL, DIRECT, INDIRECT, OR CONSEQUENTIAL DAMAGES OR ANY DAMAGES
 *  WHATSOEVER RESULTING FROM LOSS OF USE, DATA OR PROFITS, WHETHER IN AN
 *  ACTION OF CONTRACT, NEGLIGENCE OR OTHER TORTIOUS ACTION, ARISING OUT OF
 *  OR IN CONNECTION WITH THE USE OR PERFORMANCE OF THIS SOFTWARE.
 *
 */

// https://stackoverflow.com/a/46137633
#ifdef _MSC_VER
#include <stdlib.h>
#define bswap32 _byteswap_ulong
#elif defined(__APPLE__)
#include <libkern/OSByteOrder.h>
#define bswap32 OSSwapInt32
#elif defined(__GNUC__)
#define bswap32 __builtin_bswap32
#else
#include <cstdint>
inline static uint32_t bswap32(uint32_t x)
{
	// https://stackoverflow.com/a/27796212
	register uint32_t value = number_to_be_reversed;
	uint8_t lolo = (value >> 0) & 0xFF;
	uint8_t lohi = (value >> 8) & 0xFF;
	uint8_t hilo = (value >> 16) & 0xFF;
	uint8_t hihi = (value >> 24) & 0xFF;
	return (hihi << 24)
		| (hilo << 16)
		| (lohi << 8)
		| (lolo << 0);
}
#endif

#include "kernel/yosys.h"
#include "kernel/sigtools.h"
#include "kernel/utils.h"

USING_YOSYS_NAMESPACE
PRIVATE_NAMESPACE_BEGIN

inline int32_t to_big_endian(int32_t i32) {
#if __BYTE_ORDER__ == __ORDER_LITTLE_ENDIAN__
	return bswap32(i32);
#elif __BYTE_ORDER__ == __ORDER_BIG_ENDIAN__
	return i32;
#else
#error "Unknown endianness"
#endif
}

void aiger_encode(std::ostream &f, int x)
{
	log_assert(x >= 0);

	while (x & ~0x7f) {
		f.put((x & 0x7f) | 0x80);
		x = x >> 7;
	}

	f.put(x);
}

struct XAigerWriter
{
	Module *module;
	SigMap sigmap;

	pool<SigBit> input_bits, output_bits;
	dict<SigBit, SigBit> not_map, alias_map;
	dict<SigBit, pair<SigBit, SigBit>> and_map;
	vector<SigBit> ci_bits, co_bits;
	dict<SigBit, Cell*> ff_bits;
	dict<SigBit, float> arrival_times;

	vector<pair<int, int>> aig_gates;
	vector<int> aig_outputs;
	int aig_m = 0, aig_i = 0, aig_l = 0, aig_o = 0, aig_a = 0;

	dict<SigBit, int> aig_map;
	dict<SigBit, int> ordered_outputs;

	vector<Cell*> box_list;

	int mkgate(int a0, int a1)
	{
		aig_m++, aig_a++;
		aig_gates.push_back(a0 > a1 ? make_pair(a0, a1) : make_pair(a1, a0));
		return 2*aig_m;
	}

	int bit2aig(SigBit bit)
	{
		auto it = aig_map.find(bit);
		if (it != aig_map.end()) {
			log_assert(it->second >= 0);
			return it->second;
		}

		// NB: Cannot use iterator returned from aig_map.insert()
		//     since this function is called recursively

		int a = -1;
		if (not_map.count(bit)) {
			a = bit2aig(not_map.at(bit)) ^ 1;
		} else
		if (and_map.count(bit)) {
			auto args = and_map.at(bit);
			int a0 = bit2aig(args.first);
			int a1 = bit2aig(args.second);
			a = mkgate(a0, a1);
		} else
		if (alias_map.count(bit)) {
			a = bit2aig(alias_map.at(bit));
		}

		if (bit == State::Sx || bit == State::Sz) {
			log_debug("Design contains 'x' or 'z' bits. Treating as 1'b0.\n");
			a = aig_map.at(State::S0);
		}

		log_assert(a >= 0);
		aig_map[bit] = a;
		return a;
	}

	XAigerWriter(Module *module, bool holes_mode=false) : module(module), sigmap(module)
	{
		pool<SigBit> undriven_bits;
		pool<SigBit> unused_bits;

		// promote public wires
		for (auto wire : module->wires())
			if (wire->name[0] == '\\')
				sigmap.add(wire);

		// promote input wires
		for (auto wire : module->wires())
			if (wire->port_input)
				sigmap.add(wire);

		// promote keep wires
		for (auto wire : module->wires())
			if (wire->get_bool_attribute(ID::keep))
				sigmap.add(wire);

		for (auto wire : module->wires())
			for (int i = 0; i < GetSize(wire); i++)
			{
				SigBit wirebit(wire, i);
				SigBit bit = sigmap(wirebit);

				if (bit.wire == nullptr) {
					if (wire->port_output) {
						aig_map[wirebit] = (bit == State::S1) ? 1 : 0;
						output_bits.insert(wirebit);
					}
					continue;
				}

				undriven_bits.insert(bit);
				unused_bits.insert(bit);

				bool keep = wire->get_bool_attribute(ID::keep);
				if (wire->port_input || keep)
					input_bits.insert(bit);

				if (wire->port_output || keep) {
					if (bit != wirebit)
						alias_map[wirebit] = bit;
					output_bits.insert(wirebit);
				}
			}

		dict<IdString,dict<IdString,std::vector<int>>> arrivals_cache;
		for (auto cell : module->cells()) {
			RTLIL::Module* inst_module = module->design->module(cell->type);
			if (!cell->has_keep_attr()) {
				if (cell->type == "$_NOT_")
				{
					SigBit A = sigmap(cell->getPort("\\A").as_bit());
					SigBit Y = sigmap(cell->getPort("\\Y").as_bit());
					unused_bits.erase(A);
					undriven_bits.erase(Y);
					not_map[Y] = A;
					continue;
				}

				if (cell->type == "$_AND_")
				{
					SigBit A = sigmap(cell->getPort("\\A").as_bit());
					SigBit B = sigmap(cell->getPort("\\B").as_bit());
					SigBit Y = sigmap(cell->getPort("\\Y").as_bit());
					unused_bits.erase(A);
					unused_bits.erase(B);
					undriven_bits.erase(Y);
					and_map[Y] = make_pair(A, B);
					continue;
				}

				if (cell->type == "$__ABC9_FF_" &&
						// The presence of an abc9_mergeability attribute indicates
						//   that we do want to pass this flop to ABC
						cell->attributes.count("\\abc9_mergeability"))
				{
					SigBit D = sigmap(cell->getPort("\\D").as_bit());
					SigBit Q = sigmap(cell->getPort("\\Q").as_bit());
					unused_bits.erase(D);
					undriven_bits.erase(Q);
					alias_map[Q] = D;
					auto r YS_ATTRIBUTE(unused) = ff_bits.insert(std::make_pair(D, cell));
					log_assert(r.second);
					continue;
				}

				if (inst_module) {
					bool abc9_flop = inst_module->get_bool_attribute("\\abc9_flop");
					auto it = cell->attributes.find("\\abc9_box_seq");
					if (it != cell->attributes.end()) {
						int abc9_box_seq = it->second.as_int();
						if (GetSize(box_list) <= abc9_box_seq)
							box_list.resize(abc9_box_seq+1);
						box_list[abc9_box_seq] = cell;
						// Only flop boxes may have arrival times
<<<<<<< HEAD
						//   (all others are combinatorial)
						if (!inst_module->get_bool_attribute("\\abc9_flop"))
=======
						if (!abc9_flop)
>>>>>>> 1c41dc6b
							continue;
					}

					auto &cell_arrivals = arrivals_cache[cell->type];
					for (const auto &conn : cell->connections()) {
						auto port_wire = inst_module->wire(conn.first);
						if (!port_wire->port_output)
							continue;

						auto r = cell_arrivals.insert(conn.first);
						auto &arrivals = r.first->second;
						if (r.second) {
							auto it = port_wire->attributes.find("\\abc9_arrival");
							if (it == port_wire->attributes.end())
								continue;
							if (it->second.flags == 0)
								arrivals.emplace_back(it->second.as_int());
							else
								for (const auto &tok : split_tokens(it->second.decode_string()))
									arrivals.push_back(atoi(tok.c_str()));
						}

						if (arrivals.empty())
							continue;

						if (GetSize(arrivals) > 1 && GetSize(arrivals) != GetSize(port_wire))
							log_error("%s.%s is %d bits wide but abc9_arrival = %s has %d value(s)!\n", log_id(cell->type), log_id(conn.first),
									GetSize(port_wire), log_signal(it->second), GetSize(arrivals));

						auto jt = arrivals.begin();
#ifndef NDEBUG
						if (ys_debug(1)) {
							static std::set<std::pair<IdString,IdString>> seen;
							if (seen.emplace(cell->type, conn.first).second) log("%s.%s abc9_arrival = %d\n", log_id(cell->type), log_id(conn.first), *jt);
						}
#endif
						for (auto bit : sigmap(conn.second)) {
							arrival_times[bit] = *jt;
							if (arrivals.size() > 1)
								jt++;
						}
					}

					if (abc9_flop)
						continue;
				}
			}

			bool cell_known = inst_module || cell->known();
			for (const auto &c : cell->connections()) {
				if (c.second.is_fully_const()) continue;
				auto port_wire = inst_module ? inst_module->wire(c.first) : nullptr;
				auto is_input = (port_wire && port_wire->port_input) || !cell_known || cell->input(c.first);
				auto is_output = (port_wire && port_wire->port_output) || !cell_known || cell->output(c.first);
				if (!is_input && !is_output)
					log_error("Connection '%s' on cell '%s' (type '%s') not recognised!\n", log_id(c.first), log_id(cell), log_id(cell->type));

				if (is_input)
					for (auto b : c.second) {
						Wire *w = b.wire;
						if (!w) continue;
						// Do not add as PO if bit is already a PI
						if (input_bits.count(b))
							continue;
						if (!w->port_output || !cell_known) {
							SigBit I = sigmap(b);
							if (I != b)
								alias_map[b] = I;
							output_bits.insert(b);
						}
					}
			}

			//log_warning("Unsupported cell type: %s (%s)\n", log_id(cell->type), log_id(cell));
		}

		dict<IdString, std::vector<IdString>> box_ports;
		for (auto cell : box_list) {
			log_assert(cell);

			RTLIL::Module* box_module = module->design->module(cell->type);
			log_assert(box_module);
			log_assert(box_module->attributes.count("\\abc9_box_id"));

			auto r = box_ports.insert(cell->type);
			if (r.second) {
				// Make carry in the last PI, and carry out the last PO
				//   since ABC requires it this way
				IdString carry_in, carry_out;
				for (const auto &port_name : box_module->ports) {
					auto w = box_module->wire(port_name);
					log_assert(w);
					if (w->get_bool_attribute("\\abc9_carry")) {
						if (w->port_input) {
							if (carry_in != IdString())
								log_error("Module '%s' contains more than one 'abc9_carry' input port.\n", log_id(box_module));
							carry_in = port_name;
						}
						if (w->port_output) {
							if (carry_out != IdString())
								log_error("Module '%s' contains more than one 'abc9_carry' output port.\n", log_id(box_module));
							carry_out = port_name;
						}
					}
					else
						r.first->second.push_back(port_name);
				}

				if (carry_in != IdString() && carry_out == IdString())
					log_error("Module '%s' contains an 'abc9_carry' input port but no output port.\n", log_id(box_module));
				if (carry_in == IdString() && carry_out != IdString())
					log_error("Module '%s' contains an 'abc9_carry' output port but no input port.\n", log_id(box_module));
				if (carry_in != IdString()) {
					r.first->second.push_back(carry_in);
					r.first->second.push_back(carry_out);
				}
			}

			for (auto port_name : r.first->second) {
				auto w = box_module->wire(port_name);
				log_assert(w);
				auto rhs = cell->connections_.at(port_name, SigSpec());
				rhs.append(Const(State::Sx, GetSize(w)-GetSize(rhs)));
				if (w->port_input)
					for (auto b : rhs) {
						SigBit I = sigmap(b);
						if (b == RTLIL::Sx)
							b = State::S0;
						else if (I != b) {
							if (I == RTLIL::Sx)
								alias_map[b] = State::S0;
							else
								alias_map[b] = I;
						}
						co_bits.emplace_back(b);
						unused_bits.erase(I);
					}
				if (w->port_output)
					for (const auto &b : rhs) {
						SigBit O = sigmap(b);
						if (O != b)
							alias_map[O] = b;
						ci_bits.emplace_back(b);
						undriven_bits.erase(O);
						// If PI and CI, then must be a (* keep *) wire
						if (input_bits.erase(O)) {
							log_assert(output_bits.count(O));
							log_assert(O.wire->get_bool_attribute(ID::keep));
						}
					}
			}

			// Connect <cell>.abc9_ff.Q (inserted by abc9_map.v) as the last input to the flop box
			if (box_module->get_bool_attribute("\\abc9_flop")) {
				SigSpec rhs = module->wire(stringf("%s.abc9_ff.Q", cell->name.c_str()));
				if (rhs.empty())
					log_error("'%s.abc9_ff.Q' is not a wire present in module '%s'.\n", log_id(cell), log_id(module));

				for (auto b : rhs) {
					SigBit I = sigmap(b);
					if (b == RTLIL::Sx)
						b = State::S0;
					else if (I != b) {
						if (I == RTLIL::Sx)
							alias_map[b] = State::S0;
						else
							alias_map[b] = I;
					}
					co_bits.emplace_back(b);
					unused_bits.erase(I);
				}
			}
		}

		for (auto bit : input_bits)
			undriven_bits.erase(bit);
		for (auto bit : output_bits)
			unused_bits.erase(sigmap(bit));
		for (auto bit : unused_bits)
			undriven_bits.erase(bit);

		// Make all undriven bits a primary input
		for (auto bit : undriven_bits) {
			input_bits.insert(bit);
			undriven_bits.erase(bit);
		}

		if (holes_mode) {
			struct sort_by_port_id {
				bool operator()(const RTLIL::SigBit& a, const RTLIL::SigBit& b) const {
					return a.wire->port_id < b.wire->port_id ||
					    (a.wire->port_id == b.wire->port_id && a.offset < b.offset);
				}
			};
			input_bits.sort(sort_by_port_id());
			output_bits.sort(sort_by_port_id());
		}

		aig_map[State::S0] = 0;
		aig_map[State::S1] = 1;

		for (const auto &bit : input_bits) {
			aig_m++, aig_i++;
			log_assert(!aig_map.count(bit));
			aig_map[bit] = 2*aig_m;
		}

		for (const auto &i : ff_bits) {
			const Cell *cell = i.second;
			const SigBit &q = sigmap(cell->getPort("\\Q"));
			aig_m++, aig_i++;
			log_assert(!aig_map.count(q));
			aig_map[q] = 2*aig_m;
		}

		for (auto &bit : ci_bits) {
			aig_m++, aig_i++;
			// 1'bx may exist here due to a box output
			//   that has been padded to its full width
			if (bit == State::Sx)
				continue;
			log_assert(!aig_map.count(bit));
			aig_map[bit] = 2*aig_m;
		}

		for (auto bit : co_bits) {
			ordered_outputs[bit] = aig_o++;
			aig_outputs.push_back(bit2aig(bit));
		}

		for (const auto &bit : output_bits) {
			ordered_outputs[bit] = aig_o++;
			int aig;
			// Unlike bit2aig() which checks aig_map first, for
			//   inout/keep bits, since aig_map will point to
			//   the PI, first attempt to find the NOT/AND driver
			//   before resorting to an aig_map lookup (which
			//   could be another PO)
			if (input_bits.count(bit)) {
				if (not_map.count(bit)) {
					aig = bit2aig(not_map.at(bit)) ^ 1;
				} else if (and_map.count(bit)) {
					auto args = and_map.at(bit);
					int a0 = bit2aig(args.first);
					int a1 = bit2aig(args.second);
					aig = mkgate(a0, a1);
				}
				else
					aig = aig_map.at(bit);
			}
			else
				aig = bit2aig(bit);
			aig_outputs.push_back(aig);
		}

		for (auto &i : ff_bits) {
			const SigBit &d = i.first;
			aig_o++;
			aig_outputs.push_back(aig_map.at(d));
		}
	}

	void write_aiger(std::ostream &f, bool ascii_mode)
	{
		int aig_obc = aig_o;
		int aig_obcj = aig_obc;
		int aig_obcjf = aig_obcj;

		log_assert(aig_m == aig_i + aig_l + aig_a);
		log_assert(aig_obcjf == GetSize(aig_outputs));

		f << stringf("%s %d %d %d %d %d", ascii_mode ? "aag" : "aig", aig_m, aig_i, aig_l, aig_o, aig_a);
		f << stringf("\n");

		if (ascii_mode)
		{
			for (int i = 0; i < aig_i; i++)
				f << stringf("%d\n", 2*i+2);

			for (int i = 0; i < aig_obc; i++)
				f << stringf("%d\n", aig_outputs.at(i));

			for (int i = aig_obc; i < aig_obcj; i++)
				f << stringf("1\n");

			for (int i = aig_obc; i < aig_obcj; i++)
				f << stringf("%d\n", aig_outputs.at(i));

			for (int i = aig_obcj; i < aig_obcjf; i++)
				f << stringf("%d\n", aig_outputs.at(i));

			for (int i = 0; i < aig_a; i++)
				f << stringf("%d %d %d\n", 2*(aig_i+aig_l+i)+2, aig_gates.at(i).first, aig_gates.at(i).second);
		}
		else
		{
			for (int i = 0; i < aig_obc; i++)
				f << stringf("%d\n", aig_outputs.at(i));

			for (int i = aig_obc; i < aig_obcj; i++)
				f << stringf("1\n");

			for (int i = aig_obc; i < aig_obcj; i++)
				f << stringf("%d\n", aig_outputs.at(i));

			for (int i = aig_obcj; i < aig_obcjf; i++)
				f << stringf("%d\n", aig_outputs.at(i));

			for (int i = 0; i < aig_a; i++) {
				int lhs = 2*(aig_i+aig_l+i)+2;
				int rhs0 = aig_gates.at(i).first;
				int rhs1 = aig_gates.at(i).second;
				int delta0 = lhs - rhs0;
				int delta1 = rhs0 - rhs1;
				aiger_encode(f, delta0);
				aiger_encode(f, delta1);
			}
		}

		f << "c";

		auto write_buffer = [](std::stringstream &buffer, int i32) {
			int32_t i32_be = to_big_endian(i32);
			buffer.write(reinterpret_cast<const char*>(&i32_be), sizeof(i32_be));
		};
		std::stringstream h_buffer;
		auto write_h_buffer = std::bind(write_buffer, std::ref(h_buffer), std::placeholders::_1);
		write_h_buffer(1);
		log_debug("ciNum = %d\n", GetSize(input_bits) + GetSize(ff_bits) + GetSize(ci_bits));
		write_h_buffer(input_bits.size() + ff_bits.size() + ci_bits.size());
		log_debug("coNum = %d\n", GetSize(output_bits) + GetSize(ff_bits) + GetSize(co_bits));
		write_h_buffer(output_bits.size() + GetSize(ff_bits) + GetSize(co_bits));
		log_debug("piNum = %d\n", GetSize(input_bits) + GetSize(ff_bits));
		write_h_buffer(input_bits.size() + ff_bits.size());
		log_debug("poNum = %d\n", GetSize(output_bits) + GetSize(ff_bits));
		write_h_buffer(output_bits.size() + ff_bits.size());
		log_debug("boxNum = %d\n", GetSize(box_list));
		write_h_buffer(box_list.size());

		auto write_buffer_float = [](std::stringstream &buffer, float f32) {
			buffer.write(reinterpret_cast<const char*>(&f32), sizeof(f32));
		};
		std::stringstream i_buffer;
		auto write_i_buffer = std::bind(write_buffer_float, std::ref(i_buffer), std::placeholders::_1);
		for (auto bit : input_bits)
			write_i_buffer(arrival_times.at(bit, 0));
		//std::stringstream o_buffer;
		//auto write_o_buffer = std::bind(write_buffer_float, std::ref(o_buffer), std::placeholders::_1);
		//for (auto bit : output_bits)
		//	write_o_buffer(0);

		if (!box_list.empty() || !ff_bits.empty()) {
			RTLIL::Module *holes_module = module->design->module(stringf("%s$holes", module->name.c_str()));
			log_assert(holes_module);

			dict<IdString, std::tuple<int,int,int>> cell_cache;

			int box_count = 0;
			for (auto cell : box_list) {
				log_assert(cell);

				RTLIL::Module* box_module = module->design->module(cell->type);
				log_assert(box_module);

				IdString derived_type = box_module->derive(box_module->design, cell->parameters);
				box_module = box_module->design->module(derived_type);
				log_assert(box_module);

				auto r = cell_cache.insert(derived_type);
				auto &v = r.first->second;
				if (r.second) {
					int box_inputs = 0, box_outputs = 0;
					for (auto port_name : box_module->ports) {
						RTLIL::Wire *w = box_module->wire(port_name);
						log_assert(w);
						if (w->port_input)
							box_inputs += GetSize(w);
						if (w->port_output)
							box_outputs += GetSize(w);
					}

					// For flops only, create an extra 1-bit input that drives a new wire
					//   called "<cell>.abc9_ff.Q" that is used below
					if (box_module->get_bool_attribute("\\abc9_flop"))
						box_inputs++;

					std::get<0>(v) = box_inputs;
					std::get<1>(v) = box_outputs;
					std::get<2>(v) = box_module->attributes.at("\\abc9_box_id").as_int();
				}

				write_h_buffer(std::get<0>(v));
				write_h_buffer(std::get<1>(v));
				write_h_buffer(std::get<2>(v));
				write_h_buffer(box_count++);
			}

			std::stringstream r_buffer;
			auto write_r_buffer = std::bind(write_buffer, std::ref(r_buffer), std::placeholders::_1);
			log_debug("flopNum = %d\n", GetSize(ff_bits));
			write_r_buffer(ff_bits.size());

			std::stringstream s_buffer;
			auto write_s_buffer = std::bind(write_buffer, std::ref(s_buffer), std::placeholders::_1);
			write_s_buffer(ff_bits.size());

			for (const auto &i : ff_bits) {
				const SigBit &d = i.first;
				const Cell *cell = i.second;

				int mergeability = cell->attributes.at(ID(abc9_mergeability)).as_int();
				log_assert(mergeability > 0);
				write_r_buffer(mergeability);

				Const init = cell->attributes.at(ID(abc9_init));
				log_assert(GetSize(init) == 1);
				if (init == State::S1)
					write_s_buffer(1);
				else if (init == State::S0)
					write_s_buffer(0);
				else {
					log_assert(init == State::Sx);
					write_s_buffer(0);
				}

				write_i_buffer(arrival_times.at(d, 0));
				//write_o_buffer(0);
			}

			f << "r";
			std::string buffer_str = r_buffer.str();
			int32_t buffer_size_be = to_big_endian(buffer_str.size());
			f.write(reinterpret_cast<const char*>(&buffer_size_be), sizeof(buffer_size_be));
			f.write(buffer_str.data(), buffer_str.size());

			f << "s";
			buffer_str = s_buffer.str();
			buffer_size_be = to_big_endian(buffer_str.size());
			f.write(reinterpret_cast<const char*>(&buffer_size_be), sizeof(buffer_size_be));
			f.write(buffer_str.data(), buffer_str.size());

			if (holes_module) {
				std::stringstream a_buffer;
				XAigerWriter writer(holes_module, true /* holes_mode */);
				writer.write_aiger(a_buffer, false /*ascii_mode*/);

				f << "a";
				std::string buffer_str = a_buffer.str();
				int32_t buffer_size_be = to_big_endian(buffer_str.size());
				f.write(reinterpret_cast<const char*>(&buffer_size_be), sizeof(buffer_size_be));
				f.write(buffer_str.data(), buffer_str.size());
			}
		}

		f << "h";
		std::string buffer_str = h_buffer.str();
		int32_t buffer_size_be = to_big_endian(buffer_str.size());
		f.write(reinterpret_cast<const char*>(&buffer_size_be), sizeof(buffer_size_be));
		f.write(buffer_str.data(), buffer_str.size());

		f << "i";
		buffer_str = i_buffer.str();
		buffer_size_be = to_big_endian(buffer_str.size());
		f.write(reinterpret_cast<const char*>(&buffer_size_be), sizeof(buffer_size_be));
		f.write(buffer_str.data(), buffer_str.size());
		//f << "o";
		//buffer_str = o_buffer.str();
		//buffer_size_be = to_big_endian(buffer_str.size());
		//f.write(reinterpret_cast<const char*>(&buffer_size_be), sizeof(buffer_size_be));
		//f.write(buffer_str.data(), buffer_str.size());

		f << stringf("Generated by %s\n", yosys_version_str);

		module->design->scratchpad_set_int("write_xaiger.num_ands", and_map.size());
		module->design->scratchpad_set_int("write_xaiger.num_wires", aig_map.size());
		module->design->scratchpad_set_int("write_xaiger.num_inputs", input_bits.size());
		module->design->scratchpad_set_int("write_xaiger.num_outputs", output_bits.size());
	}

	void write_map(std::ostream &f)
	{
		dict<int, string> input_lines;
		dict<int, string> output_lines;

		for (auto wire : module->wires())
		{
			SigSpec sig = sigmap(wire);

			for (int i = 0; i < GetSize(wire); i++)
			{
				RTLIL::SigBit b(wire, i);
				if (input_bits.count(b)) {
					int a = aig_map.at(b);
					log_assert((a & 1) == 0);
					input_lines[a] += stringf("input %d %d %s\n", (a >> 1)-1, i, log_id(wire));
				}

				if (output_bits.count(b)) {
					int o = ordered_outputs.at(b);
					int init = 2;
					output_lines[o] += stringf("output %d %d %s %d\n", o - GetSize(co_bits), i, log_id(wire), init);
					continue;
				}
			}
		}

		input_lines.sort();
		for (auto &it : input_lines)
			f << it.second;
		log_assert(input_lines.size() == input_bits.size());

		int box_count = 0;
		for (auto cell : box_list)
			f << stringf("box %d %d %s\n", box_count++, 0, log_id(cell->name));

		output_lines.sort();
		for (auto &it : output_lines)
			f << it.second;
		log_assert(output_lines.size() == output_bits.size());
	}
};

struct XAigerBackend : public Backend {
	XAigerBackend() : Backend("xaiger", "write design to XAIGER file") { }
	void help() YS_OVERRIDE
	{
		//   |---v---|---v---|---v---|---v---|---v---|---v---|---v---|---v---|---v---|---v---|
		log("\n");
		log("    write_xaiger [options] [filename]\n");
		log("\n");
		log("Write the top module (according to the (* top *) attribute or if only one module\n");
		log("is currently selected) to an XAIGER file. Any non $_NOT_, $_AND_, $_ABC9_FF_, or");
		log("non (* abc9_box_id *) cells will be converted into psuedo-inputs and\n");
		log("pseudo-outputs. Whitebox contents will be taken from the '<module-name>$holes'\n");
		log("module, if it exists.\n");
		log("\n");
		log("    -ascii\n");
		log("        write ASCII version of AIGER format\n");
		log("\n");
		log("    -map <filename>\n");
		log("        write an extra file with port and box symbols\n");
		log("\n");
	}
	void execute(std::ostream *&f, std::string filename, std::vector<std::string> args, RTLIL::Design *design) YS_OVERRIDE
	{
		bool ascii_mode = false;
		std::string map_filename;

		log_header(design, "Executing XAIGER backend.\n");

		size_t argidx;
		for (argidx = 1; argidx < args.size(); argidx++)
		{
			if (args[argidx] == "-ascii") {
				ascii_mode = true;
				continue;
			}
			if (map_filename.empty() && args[argidx] == "-map" && argidx+1 < args.size()) {
				map_filename = args[++argidx];
				continue;
			}
			break;
		}
		extra_args(f, filename, args, argidx, !ascii_mode);

		Module *top_module = design->top_module();

		if (top_module == nullptr)
			log_error("Can't find top module in current design!\n");

		if (!design->selected_whole_module(top_module))
			log_cmd_error("Can't handle partially selected module %s!\n", log_id(top_module));

		if (!top_module->processes.empty())
			log_error("Found unmapped processes in module %s: unmapped processes are not supported in XAIGER backend!\n", log_id(top_module));
		if (!top_module->memories.empty())
			log_error("Found unmapped memories in module %s: unmapped memories are not supported in XAIGER backend!\n", log_id(top_module));

		XAigerWriter writer(top_module);
		writer.write_aiger(*f, ascii_mode);

		if (!map_filename.empty()) {
			std::ofstream mapf;
			mapf.open(map_filename.c_str(), std::ofstream::trunc);
			if (mapf.fail())
				log_error("Can't open file `%s' for writing: %s\n", map_filename.c_str(), strerror(errno));
			writer.write_map(mapf);
		}
	}
} XAigerBackend;

PRIVATE_NAMESPACE_END<|MERGE_RESOLUTION|>--- conflicted
+++ resolved
@@ -234,12 +234,8 @@
 							box_list.resize(abc9_box_seq+1);
 						box_list[abc9_box_seq] = cell;
 						// Only flop boxes may have arrival times
-<<<<<<< HEAD
 						//   (all others are combinatorial)
-						if (!inst_module->get_bool_attribute("\\abc9_flop"))
-=======
 						if (!abc9_flop)
->>>>>>> 1c41dc6b
 							continue;
 					}
 
