--- conflicted
+++ resolved
@@ -292,7 +292,6 @@
 	for (size_t pos = abc9_script.find("{W}"); pos != std::string::npos; pos = abc9_script.find("{W}", pos))
 		abc9_script = abc9_script.substr(0, pos) + wire_delay + abc9_script.substr(pos+3);
 
-<<<<<<< HEAD
 	std::string C;
 	if (design->scratchpad.count("abc9.if.C"))
 		C = "-C " + design->scratchpad_get_string("abc9.if.C");
@@ -317,9 +316,6 @@
 			abc9_script += "verify;";
 	}
 	abc9_script += "time";
-=======
-	abc9_script += stringf("; &write -n %s/output.aig", tempdir_name.c_str());
->>>>>>> 04a2eb82
 	abc9_script = add_echos_to_abc9_cmd(abc9_script);
 
 	for (size_t i = 0; i+1 < abc9_script.size(); i++)
