/*
 *  yosys -- Yosys Open SYnthesis Suite
 *
 *  Copyright (C) 2012  Clifford Wolf <clifford@clifford.at>
 *
 *  Permission to use, copy, modify, and/or distribute this software for any
 *  purpose with or without fee is hereby granted, provided that the above
 *  copyright notice and this permission notice appear in all copies.
 *
 *  THE SOFTWARE IS PROVIDED "AS IS" AND THE AUTHOR DISCLAIMS ALL WARRANTIES
 *  WITH REGARD TO THIS SOFTWARE INCLUDING ALL IMPLIED WARRANTIES OF
 *  MERCHANTABILITY AND FITNESS. IN NO EVENT SHALL THE AUTHOR BE LIABLE FOR
 *  ANY SPECIAL, DIRECT, INDIRECT, OR CONSEQUENTIAL DAMAGES OR ANY DAMAGES
 *  WHATSOEVER RESULTING FROM LOSS OF USE, DATA OR PROFITS, WHETHER IN AN
 *  ACTION OF CONTRACT, NEGLIGENCE OR OTHER TORTIOUS ACTION, ARISING OUT OF
 *  OR IN CONNECTION WITH THE USE OR PERFORMANCE OF THIS SOFTWARE.
 *
 */

<<<<<<< HEAD
module \$shiftx (A, B, Y);
  parameter A_SIGNED = 0;
  parameter B_SIGNED = 0;
  parameter A_WIDTH = 1;
  parameter B_WIDTH = 1;
  parameter Y_WIDTH = 1;

  input [A_WIDTH-1:0] A;
  input [B_WIDTH-1:0] B;
  output [Y_WIDTH-1:0] Y;

  parameter [B_WIDTH-1:0] _TECHMAP_CONSTMSK_B_ = 0;
  parameter [B_WIDTH-1:0] _TECHMAP_CONSTVAL_B_ = 0;

  generate
    genvar i, j;
    if (B_SIGNED) begin
      if (_TECHMAP_CONSTMSK_B_[B_WIDTH-1] && _TECHMAP_CONSTVAL_B_[B_WIDTH-1] == 1'b0)
        // Optimisation to remove B_SIGNED if sign bit of B is constant-0
        \$shiftx  #(.A_SIGNED(A_SIGNED), .B_SIGNED(0), .A_WIDTH(A_WIDTH), .B_WIDTH(B_WIDTH-1), .Y_WIDTH(Y_WIDTH)) _TECHMAP_REPLACE_ (.A(A), .B(B[B_WIDTH-2:0]), .Y(Y));
      else
        wire _TECHMAP_FAIL_ = 1;
    end
    else if (Y_WIDTH > 1) begin
      wire [$clog2(A_WIDTH/Y_WIDTH)-1:0] B_bitty = B/Y_WIDTH;
      for (i = 0; i < Y_WIDTH; i++) begin
        wire [A_WIDTH/Y_WIDTH-1:0] A_i;
        for (j = 0; j < A_WIDTH/Y_WIDTH; j++)
          assign A_i[j] = A[j*Y_WIDTH+i];
        \$shiftx  #(.A_SIGNED(A_SIGNED), .B_SIGNED(B_SIGNED), .A_WIDTH(A_WIDTH/Y_WIDTH), .B_WIDTH($clog2(A_WIDTH/Y_WIDTH)), .Y_WIDTH(1)) bitblast (.A(A_i), .B(B_bitty), .Y(Y[i]));
      end
    end
    else if (B_WIDTH < 3) begin
      wire _TECHMAP_FAIL_ = 1;
    end
    else if (B_WIDTH == 3) begin
      localparam a_width0 = 2 ** 2;
      localparam a_widthN = A_WIDTH - a_width0;
      wire T0, T1;
      \$shiftx  #(.A_SIGNED(A_SIGNED), .B_SIGNED(B_SIGNED), .A_WIDTH(a_width0), .B_WIDTH(2),                .Y_WIDTH(Y_WIDTH)) fpga_shiftx      (.A(A[a_width0-1:0]),       .B(B[2-1:0]),                .Y(T0));
      \$shiftx  #(.A_SIGNED(A_SIGNED), .B_SIGNED(B_SIGNED), .A_WIDTH(a_widthN), .B_WIDTH($clog2(a_widthN)), .Y_WIDTH(Y_WIDTH)) fpga_shiftx_last (.A(A[A_WIDTH-1:a_width0]), .B(B[$clog2(a_widthN)-1:0]), .Y(T1));
      MUXF7 fpga_mux (.I0(T0), .I1(T1), .S(B[B_WIDTH-1]), .O(Y));
    end
    else if (B_WIDTH == 4) begin
      localparam a_width0 = 2 ** 2;
      localparam num_mux8 = A_WIDTH / a_width0;
      localparam a_widthN = A_WIDTH - num_mux8*a_width0;
      wire [4-1:0] T;
      wire T0, T1;
      for (i = 0; i < 4; i++)
        if (i < num_mux8)
          \$shiftx  #(.A_SIGNED(A_SIGNED), .B_SIGNED(B_SIGNED), .A_WIDTH(a_width0), .B_WIDTH(2),                .Y_WIDTH(Y_WIDTH)) fpga_shiftx      (.A(A[i*a_width0+:a_width0]), .B(B[2-1:0]),                .Y(T[i]));
        else if (i == num_mux8 && a_widthN > 0)
          \$shiftx  #(.A_SIGNED(A_SIGNED), .B_SIGNED(B_SIGNED), .A_WIDTH(a_widthN), .B_WIDTH($clog2(a_widthN)), .Y_WIDTH(Y_WIDTH)) fpga_shiftx_last (.A(A[A_WIDTH-1:i*a_width0]), .B(B[$clog2(a_widthN)-1:0]), .Y(T[i]));
        else
          assign T[i] = 1'bx;
      MUXF7 fpga_mux_0 (.I0(T[0]), .I1(T[1]), .S(B[2]), .O(T0));
      MUXF7 fpga_mux_1 (.I0(T[2]), .I1(T[3]), .S(B[2]), .O(T1));
      MUXF8 fpga_mux_2 (.I0(T0),   .I1(T1),   .S(B[3]), .O(Y));
    end
    else begin
      localparam a_width0 = 2 ** 4;
      localparam num_mux16 = A_WIDTH / a_width0;
      localparam a_widthN = A_WIDTH - num_mux16*a_width0;
      wire [(2**(B_WIDTH-4))-1:0] T;
      for (i = 0; i < 2 ** (B_WIDTH-4); i++)
        if (i < num_mux16)
          \$shiftx  #(.A_SIGNED(A_SIGNED), .B_SIGNED(B_SIGNED), .A_WIDTH(a_width0), .B_WIDTH(4),                .Y_WIDTH(Y_WIDTH)) fpga_shiftx      (.A(A[i*a_width0+:a_width0]), .B(B[4-1:0]),                .Y(T[i]));
        else if (i == num_mux16 && a_widthN > 0) begin
          \$shiftx  #(.A_SIGNED(A_SIGNED), .B_SIGNED(B_SIGNED), .A_WIDTH(a_widthN), .B_WIDTH($clog2(a_widthN)), .Y_WIDTH(Y_WIDTH)) fpga_shiftx_last (.A(A[A_WIDTH-1:i*a_width0]), .B(B[$clog2(a_widthN)-1:0]), .Y(T[i]));
        end
        else
          assign T[i] = 1'bx;
      \$shiftx  #(.A_SIGNED(A_SIGNED), .B_SIGNED(B_SIGNED), .A_WIDTH(2**(B_WIDTH-4)), .B_WIDTH(B_WIDTH-4), .Y_WIDTH(Y_WIDTH)) fpga_shiftx (.A(T), .B(B[B_WIDTH-1:4]), .Y(Y));
    end
  endgenerate
endmodule
=======
module \$__SHREG_ (input C, input D, input E, output Q);
  parameter DEPTH = 0;
  parameter [DEPTH-1:0] INIT = 0;
  parameter CLKPOL = 1;
  parameter ENPOL = 2;

  \$__XILINX_SHREG_ #(.DEPTH(DEPTH), .INIT(INIT), .CLKPOL(CLKPOL), .ENPOL(ENPOL)) _TECHMAP_REPLACE_ (.C(C), .D(D), .L(DEPTH-1), .E(E), .Q(Q));
endmodule

module \$__XILINX_SHREG_ (input C, input D, input [31:0] L, input E, output Q, output SO);
  parameter DEPTH = 0;
  parameter [DEPTH-1:0] INIT = 0;
  parameter CLKPOL = 1;
  parameter ENPOL = 2;

  // shregmap's INIT parameter shifts out LSB first;
  // however Xilinx expects MSB first
  function [DEPTH-1:0] brev;
    input [DEPTH-1:0] din;
    integer i;
    begin
      for (i = 0; i < DEPTH; i=i+1)
        brev[i] = din[DEPTH-1-i];
    end
  endfunction
  localparam [DEPTH-1:0] INIT_R = brev(INIT);

  parameter _TECHMAP_CONSTMSK_L_ = 0;
  parameter _TECHMAP_CONSTVAL_L_ = 0;

  wire CE;
  generate
    if (ENPOL == 0)
      assign CE = ~E;
    else if (ENPOL == 1)
      assign CE = E;
    else
      assign CE = 1'b1;
    if (DEPTH == 1) begin
      if (CLKPOL)
          FDRE #(.INIT(INIT_R)) _TECHMAP_REPLACE_ (.D(D), .Q(Q), .C(C), .CE(CE), .R(1'b0));
      else
          FDRE_1 #(.INIT(INIT_R)) _TECHMAP_REPLACE_ (.D(D), .Q(Q), .C(C), .CE(CE), .R(1'b0));
    end else
    if (DEPTH <= 16) begin
      SRL16E #(.INIT(INIT_R), .IS_CLK_INVERTED(~CLKPOL[0])) _TECHMAP_REPLACE_ (.A0(L[0]), .A1(L[1]), .A2(L[2]), .A3(L[3]), .CE(CE), .CLK(C), .D(D), .Q(Q));
    end else
    if (DEPTH > 17 && DEPTH <= 32) begin
      SRLC32E #(.INIT(INIT_R), .IS_CLK_INVERTED(~CLKPOL[0])) _TECHMAP_REPLACE_ (.A(L[4:0]), .CE(CE), .CLK(C), .D(D), .Q(Q));
    end else
    if (DEPTH > 33 && DEPTH <= 64) begin
      wire T0, T1, T2;
      SRLC32E #(.INIT(INIT_R[32-1:0]), .IS_CLK_INVERTED(~CLKPOL[0])) fpga_srl_0 (.A(L[4:0]), .CE(CE), .CLK(C), .D(D), .Q(T0), .Q31(T1));
      \$__XILINX_SHREG_ #(.DEPTH(DEPTH-32), .INIT(INIT[DEPTH-32-1:0]), .CLKPOL(CLKPOL), .ENPOL(ENPOL)) fpga_srl_1 (.C(C), .D(T1), .L(L), .E(E), .Q(T2));
      if (&_TECHMAP_CONSTMSK_L_)
        assign Q = T2;
      else
        MUXF7 fpga_mux_0 (.O(Q), .I0(T0), .I1(T2), .S(L[5]));
    end else
    if (DEPTH > 65 && DEPTH <= 96) begin
      wire T0, T1, T2, T3, T4, T5, T6;
      SRLC32E #(.INIT(INIT_R[32-1:0]), .IS_CLK_INVERTED(~CLKPOL[0])) fpga_srl_0 (.A(L[4:0]), .CE(CE), .CLK(C), .D(D), .Q(T0), .Q31(T1));
      SRLC32E #(.INIT(INIT_R[64-1:32]), .IS_CLK_INVERTED(~CLKPOL[0])) fpga_srl_1 (.A(L[4:0]), .CE(CE), .CLK(C), .D(T1), .Q(T2), .Q31(T3));
      \$__XILINX_SHREG_ #(.DEPTH(DEPTH-64), .INIT(INIT[DEPTH-64-1:0]), .CLKPOL(CLKPOL), .ENPOL(ENPOL)) fpga_srl_2 (.C(C), .D(T3), .L(L[4:0]), .E(E), .Q(T4));
      if (&_TECHMAP_CONSTMSK_L_)
        assign Q = T4;
      else begin
        MUXF7 fpga_mux_0 (.O(T5), .I0(T0), .I1(T2), .S(L[5]));
        MUXF7 fpga_mux_1 (.O(T6), .I0(T4), .I1(1'b0 /* unused */), .S(L[5]));
        MUXF8 fpga_mux_2 (.O(Q), .I0(T5), .I1(T6), .S(L[6]));
      end
    end else
    if (DEPTH > 97 && DEPTH < 128) begin
      wire T0, T1, T2, T3, T4, T5, T6, T7, T8;
      SRLC32E #(.INIT(INIT_R[32-1:0]), .IS_CLK_INVERTED(~CLKPOL[0])) fpga_srl_0 (.A(L[4:0]), .CE(CE), .CLK(C), .D(D), .Q(T0), .Q31(T1));
      SRLC32E #(.INIT(INIT_R[64-1:32]), .IS_CLK_INVERTED(~CLKPOL[0])) fpga_srl_1 (.A(L[4:0]), .CE(CE), .CLK(C), .D(T1), .Q(T2), .Q31(T3));
      SRLC32E #(.INIT(INIT_R[96-1:64]), .IS_CLK_INVERTED(~CLKPOL[0])) fpga_srl_2 (.A(L[4:0]), .CE(CE), .CLK(C), .D(T3), .Q(T4), .Q31(T5));
      \$__XILINX_SHREG_ #(.DEPTH(DEPTH-96), .INIT(INIT[DEPTH-96-1:0]), .CLKPOL(CLKPOL), .ENPOL(ENPOL)) fpga_srl_3 (.C(C), .D(T5), .L(L[4:0]), .E(E), .Q(T6));
      if (&_TECHMAP_CONSTMSK_L_)
        assign Q = T6;
      else begin
        MUXF7 fpga_mux_0 (.O(T7), .I0(T0), .I1(T2), .S(L[5]));
        MUXF7 fpga_mux_1 (.O(T8), .I0(T4), .I1(T6), .S(L[5]));
        MUXF8 fpga_mux_2 (.O(Q), .I0(T7), .I1(T8), .S(L[6]));
      end
    end
    else if (DEPTH == 128) begin
      wire T0, T1, T2, T3, T4, T5, T6;
      SRLC32E #(.INIT(INIT_R[32-1:0]), .IS_CLK_INVERTED(~CLKPOL[0])) fpga_srl_0 (.A(L[4:0]), .CE(CE), .CLK(C), .D(D), .Q(T0), .Q31(T1));
      SRLC32E #(.INIT(INIT_R[64-1:32]), .IS_CLK_INVERTED(~CLKPOL[0])) fpga_srl_1 (.A(L[4:0]), .CE(CE), .CLK(C), .D(T1), .Q(T2), .Q31(T3));
      SRLC32E #(.INIT(INIT_R[96-1:64]), .IS_CLK_INVERTED(~CLKPOL[0])) fpga_srl_2 (.A(L[4:0]), .CE(CE), .CLK(C), .D(T3), .Q(T4), .Q31(T5));
      SRLC32E #(.INIT(INIT_R[128-1:96]), .IS_CLK_INVERTED(~CLKPOL[0])) fpga_srl_3 (.A(L[4:0]), .CE(CE), .CLK(C), .D(T5), .Q(T6), .Q31(SO));
      if (&_TECHMAP_CONSTMSK_L_)
        assign Q = T6;
      else begin
        wire T7, T8;
        MUXF7 fpga_mux_0 (.O(T7), .I0(T0), .I1(T2), .S(L[5]));
        MUXF7 fpga_mux_1 (.O(T8), .I0(T4), .I1(T6), .S(L[5]));
        MUXF8 fpga_mux_2 (.O(Q), .I0(T7), .I1(T8), .S(L[6]));
      end
    end
    else if (DEPTH <= 129 && ~&_TECHMAP_CONSTMSK_L_) begin
      // Handle cases where fixed-length depth is
      // just 1 over a convenient value
      \$__XILINX_SHREG_ #(.DEPTH(DEPTH+1), .INIT({INIT,1'b0}), .CLKPOL(CLKPOL), .ENPOL(ENPOL)) _TECHMAP_REPLACE_ (.C(C), .D(D), .L(L), .E(E), .Q(Q));
    end
    else begin
      localparam lower_clog2 = $clog2((DEPTH+1)/2);
      localparam lower_depth = 2 ** lower_clog2;
      wire T0, T1, T2, T3;
      if (&_TECHMAP_CONSTMSK_L_) begin
        \$__XILINX_SHREG_ #(.DEPTH(lower_depth), .INIT(INIT[DEPTH-1:DEPTH-lower_depth]), .CLKPOL(CLKPOL), .ENPOL(ENPOL)) fpga_srl_0 (.C(C), .D(D), .L(lower_depth-1), .E(E), .Q(T0));
        \$__XILINX_SHREG_ #(.DEPTH(DEPTH-lower_depth), .INIT(INIT[DEPTH-lower_depth-1:0]), .CLKPOL(CLKPOL), .ENPOL(ENPOL)) fpga_srl_1 (.C(C), .D(T0), .L(DEPTH-lower_depth-1), .E(E), .Q(Q), .SO(T3));
      end
      else begin
        \$__XILINX_SHREG_ #(.DEPTH(lower_depth), .INIT(INIT[DEPTH-1:DEPTH-lower_depth]), .CLKPOL(CLKPOL), .ENPOL(ENPOL)) fpga_srl_0 (.C(C), .D(D), .L(L[lower_clog2-1:0]), .E(E), .Q(T0), .SO(T1));
        \$__XILINX_SHREG_ #(.DEPTH(DEPTH-lower_depth), .INIT(INIT[DEPTH-lower_depth-1:0]), .CLKPOL(CLKPOL), .ENPOL(ENPOL)) fpga_srl_1 (.C(C), .D(T1), .L(L[lower_clog2-1:0]), .E(E), .Q(T2), .SO(T3));
        assign Q = L[lower_clog2] ? T2 : T0;
      end
      if (DEPTH == 2 * lower_depth)
          assign SO = T3;
    end
  endgenerate
endmodule

`ifndef SRL_ONLY
`endif
>>>>>>> ec88129a
<|MERGE_RESOLUTION|>--- conflicted
+++ resolved
@@ -17,7 +17,131 @@
  *
  */
 
-<<<<<<< HEAD
+module \$__SHREG_ (input C, input D, input E, output Q);
+  parameter DEPTH = 0;
+  parameter [DEPTH-1:0] INIT = 0;
+  parameter CLKPOL = 1;
+  parameter ENPOL = 2;
+
+  \$__XILINX_SHREG_ #(.DEPTH(DEPTH), .INIT(INIT), .CLKPOL(CLKPOL), .ENPOL(ENPOL)) _TECHMAP_REPLACE_ (.C(C), .D(D), .L(DEPTH-1), .E(E), .Q(Q));
+endmodule
+
+module \$__XILINX_SHREG_ (input C, input D, input [31:0] L, input E, output Q, output SO);
+  parameter DEPTH = 0;
+  parameter [DEPTH-1:0] INIT = 0;
+  parameter CLKPOL = 1;
+  parameter ENPOL = 2;
+
+  // shregmap's INIT parameter shifts out LSB first;
+  // however Xilinx expects MSB first
+  function [DEPTH-1:0] brev;
+    input [DEPTH-1:0] din;
+    integer i;
+    begin
+      for (i = 0; i < DEPTH; i=i+1)
+        brev[i] = din[DEPTH-1-i];
+    end
+  endfunction
+  localparam [DEPTH-1:0] INIT_R = brev(INIT);
+
+  parameter _TECHMAP_CONSTMSK_L_ = 0;
+  parameter _TECHMAP_CONSTVAL_L_ = 0;
+
+  wire CE;
+  generate
+    if (ENPOL == 0)
+      assign CE = ~E;
+    else if (ENPOL == 1)
+      assign CE = E;
+    else
+      assign CE = 1'b1;
+    if (DEPTH == 1) begin
+      if (CLKPOL)
+          FDRE #(.INIT(INIT_R)) _TECHMAP_REPLACE_ (.D(D), .Q(Q), .C(C), .CE(CE), .R(1'b0));
+      else
+          FDRE_1 #(.INIT(INIT_R)) _TECHMAP_REPLACE_ (.D(D), .Q(Q), .C(C), .CE(CE), .R(1'b0));
+    end else
+    if (DEPTH <= 16) begin
+      SRL16E #(.INIT(INIT_R), .IS_CLK_INVERTED(~CLKPOL[0])) _TECHMAP_REPLACE_ (.A0(L[0]), .A1(L[1]), .A2(L[2]), .A3(L[3]), .CE(CE), .CLK(C), .D(D), .Q(Q));
+    end else
+    if (DEPTH > 17 && DEPTH <= 32) begin
+      SRLC32E #(.INIT(INIT_R), .IS_CLK_INVERTED(~CLKPOL[0])) _TECHMAP_REPLACE_ (.A(L[4:0]), .CE(CE), .CLK(C), .D(D), .Q(Q));
+    end else
+    if (DEPTH > 33 && DEPTH <= 64) begin
+      wire T0, T1, T2;
+      SRLC32E #(.INIT(INIT_R[32-1:0]), .IS_CLK_INVERTED(~CLKPOL[0])) fpga_srl_0 (.A(L[4:0]), .CE(CE), .CLK(C), .D(D), .Q(T0), .Q31(T1));
+      \$__XILINX_SHREG_ #(.DEPTH(DEPTH-32), .INIT(INIT[DEPTH-32-1:0]), .CLKPOL(CLKPOL), .ENPOL(ENPOL)) fpga_srl_1 (.C(C), .D(T1), .L(L), .E(E), .Q(T2));
+      if (&_TECHMAP_CONSTMSK_L_)
+        assign Q = T2;
+      else
+        MUXF7 fpga_mux_0 (.O(Q), .I0(T0), .I1(T2), .S(L[5]));
+    end else
+    if (DEPTH > 65 && DEPTH <= 96) begin
+      wire T0, T1, T2, T3, T4, T5, T6;
+      SRLC32E #(.INIT(INIT_R[32-1:0]), .IS_CLK_INVERTED(~CLKPOL[0])) fpga_srl_0 (.A(L[4:0]), .CE(CE), .CLK(C), .D(D), .Q(T0), .Q31(T1));
+      SRLC32E #(.INIT(INIT_R[64-1:32]), .IS_CLK_INVERTED(~CLKPOL[0])) fpga_srl_1 (.A(L[4:0]), .CE(CE), .CLK(C), .D(T1), .Q(T2), .Q31(T3));
+      \$__XILINX_SHREG_ #(.DEPTH(DEPTH-64), .INIT(INIT[DEPTH-64-1:0]), .CLKPOL(CLKPOL), .ENPOL(ENPOL)) fpga_srl_2 (.C(C), .D(T3), .L(L[4:0]), .E(E), .Q(T4));
+      if (&_TECHMAP_CONSTMSK_L_)
+        assign Q = T4;
+      else begin
+        MUXF7 fpga_mux_0 (.O(T5), .I0(T0), .I1(T2), .S(L[5]));
+        MUXF7 fpga_mux_1 (.O(T6), .I0(T4), .I1(1'b0 /* unused */), .S(L[5]));
+        MUXF8 fpga_mux_2 (.O(Q), .I0(T5), .I1(T6), .S(L[6]));
+      end
+    end else
+    if (DEPTH > 97 && DEPTH < 128) begin
+      wire T0, T1, T2, T3, T4, T5, T6, T7, T8;
+      SRLC32E #(.INIT(INIT_R[32-1:0]), .IS_CLK_INVERTED(~CLKPOL[0])) fpga_srl_0 (.A(L[4:0]), .CE(CE), .CLK(C), .D(D), .Q(T0), .Q31(T1));
+      SRLC32E #(.INIT(INIT_R[64-1:32]), .IS_CLK_INVERTED(~CLKPOL[0])) fpga_srl_1 (.A(L[4:0]), .CE(CE), .CLK(C), .D(T1), .Q(T2), .Q31(T3));
+      SRLC32E #(.INIT(INIT_R[96-1:64]), .IS_CLK_INVERTED(~CLKPOL[0])) fpga_srl_2 (.A(L[4:0]), .CE(CE), .CLK(C), .D(T3), .Q(T4), .Q31(T5));
+      \$__XILINX_SHREG_ #(.DEPTH(DEPTH-96), .INIT(INIT[DEPTH-96-1:0]), .CLKPOL(CLKPOL), .ENPOL(ENPOL)) fpga_srl_3 (.C(C), .D(T5), .L(L[4:0]), .E(E), .Q(T6));
+      if (&_TECHMAP_CONSTMSK_L_)
+        assign Q = T6;
+      else begin
+        MUXF7 fpga_mux_0 (.O(T7), .I0(T0), .I1(T2), .S(L[5]));
+        MUXF7 fpga_mux_1 (.O(T8), .I0(T4), .I1(T6), .S(L[5]));
+        MUXF8 fpga_mux_2 (.O(Q), .I0(T7), .I1(T8), .S(L[6]));
+      end
+    end
+    else if (DEPTH == 128) begin
+      wire T0, T1, T2, T3, T4, T5, T6;
+      SRLC32E #(.INIT(INIT_R[32-1:0]), .IS_CLK_INVERTED(~CLKPOL[0])) fpga_srl_0 (.A(L[4:0]), .CE(CE), .CLK(C), .D(D), .Q(T0), .Q31(T1));
+      SRLC32E #(.INIT(INIT_R[64-1:32]), .IS_CLK_INVERTED(~CLKPOL[0])) fpga_srl_1 (.A(L[4:0]), .CE(CE), .CLK(C), .D(T1), .Q(T2), .Q31(T3));
+      SRLC32E #(.INIT(INIT_R[96-1:64]), .IS_CLK_INVERTED(~CLKPOL[0])) fpga_srl_2 (.A(L[4:0]), .CE(CE), .CLK(C), .D(T3), .Q(T4), .Q31(T5));
+      SRLC32E #(.INIT(INIT_R[128-1:96]), .IS_CLK_INVERTED(~CLKPOL[0])) fpga_srl_3 (.A(L[4:0]), .CE(CE), .CLK(C), .D(T5), .Q(T6), .Q31(SO));
+      if (&_TECHMAP_CONSTMSK_L_)
+        assign Q = T6;
+      else begin
+        wire T7, T8;
+        MUXF7 fpga_mux_0 (.O(T7), .I0(T0), .I1(T2), .S(L[5]));
+        MUXF7 fpga_mux_1 (.O(T8), .I0(T4), .I1(T6), .S(L[5]));
+        MUXF8 fpga_mux_2 (.O(Q), .I0(T7), .I1(T8), .S(L[6]));
+      end
+    end
+    else if (DEPTH <= 129 && ~&_TECHMAP_CONSTMSK_L_) begin
+      // Handle cases where fixed-length depth is
+      // just 1 over a convenient value
+      \$__XILINX_SHREG_ #(.DEPTH(DEPTH+1), .INIT({INIT,1'b0}), .CLKPOL(CLKPOL), .ENPOL(ENPOL)) _TECHMAP_REPLACE_ (.C(C), .D(D), .L(L), .E(E), .Q(Q));
+    end
+    else begin
+      localparam lower_clog2 = $clog2((DEPTH+1)/2);
+      localparam lower_depth = 2 ** lower_clog2;
+      wire T0, T1, T2, T3;
+      if (&_TECHMAP_CONSTMSK_L_) begin
+        \$__XILINX_SHREG_ #(.DEPTH(lower_depth), .INIT(INIT[DEPTH-1:DEPTH-lower_depth]), .CLKPOL(CLKPOL), .ENPOL(ENPOL)) fpga_srl_0 (.C(C), .D(D), .L(lower_depth-1), .E(E), .Q(T0));
+        \$__XILINX_SHREG_ #(.DEPTH(DEPTH-lower_depth), .INIT(INIT[DEPTH-lower_depth-1:0]), .CLKPOL(CLKPOL), .ENPOL(ENPOL)) fpga_srl_1 (.C(C), .D(T0), .L(DEPTH-lower_depth-1), .E(E), .Q(Q), .SO(T3));
+      end
+      else begin
+        \$__XILINX_SHREG_ #(.DEPTH(lower_depth), .INIT(INIT[DEPTH-1:DEPTH-lower_depth]), .CLKPOL(CLKPOL), .ENPOL(ENPOL)) fpga_srl_0 (.C(C), .D(D), .L(L[lower_clog2-1:0]), .E(E), .Q(T0), .SO(T1));
+        \$__XILINX_SHREG_ #(.DEPTH(DEPTH-lower_depth), .INIT(INIT[DEPTH-lower_depth-1:0]), .CLKPOL(CLKPOL), .ENPOL(ENPOL)) fpga_srl_1 (.C(C), .D(T1), .L(L[lower_clog2-1:0]), .E(E), .Q(T2), .SO(T3));
+        assign Q = L[lower_clog2] ? T2 : T0;
+      end
+      if (DEPTH == 2 * lower_depth)
+          assign SO = T3;
+    end
+  endgenerate
+endmodule
+
 module \$shiftx (A, B, Y);
   parameter A_SIGNED = 0;
   parameter B_SIGNED = 0;
@@ -94,133 +218,4 @@
       \$shiftx  #(.A_SIGNED(A_SIGNED), .B_SIGNED(B_SIGNED), .A_WIDTH(2**(B_WIDTH-4)), .B_WIDTH(B_WIDTH-4), .Y_WIDTH(Y_WIDTH)) fpga_shiftx (.A(T), .B(B[B_WIDTH-1:4]), .Y(Y));
     end
   endgenerate
-endmodule
-=======
-module \$__SHREG_ (input C, input D, input E, output Q);
-  parameter DEPTH = 0;
-  parameter [DEPTH-1:0] INIT = 0;
-  parameter CLKPOL = 1;
-  parameter ENPOL = 2;
-
-  \$__XILINX_SHREG_ #(.DEPTH(DEPTH), .INIT(INIT), .CLKPOL(CLKPOL), .ENPOL(ENPOL)) _TECHMAP_REPLACE_ (.C(C), .D(D), .L(DEPTH-1), .E(E), .Q(Q));
-endmodule
-
-module \$__XILINX_SHREG_ (input C, input D, input [31:0] L, input E, output Q, output SO);
-  parameter DEPTH = 0;
-  parameter [DEPTH-1:0] INIT = 0;
-  parameter CLKPOL = 1;
-  parameter ENPOL = 2;
-
-  // shregmap's INIT parameter shifts out LSB first;
-  // however Xilinx expects MSB first
-  function [DEPTH-1:0] brev;
-    input [DEPTH-1:0] din;
-    integer i;
-    begin
-      for (i = 0; i < DEPTH; i=i+1)
-        brev[i] = din[DEPTH-1-i];
-    end
-  endfunction
-  localparam [DEPTH-1:0] INIT_R = brev(INIT);
-
-  parameter _TECHMAP_CONSTMSK_L_ = 0;
-  parameter _TECHMAP_CONSTVAL_L_ = 0;
-
-  wire CE;
-  generate
-    if (ENPOL == 0)
-      assign CE = ~E;
-    else if (ENPOL == 1)
-      assign CE = E;
-    else
-      assign CE = 1'b1;
-    if (DEPTH == 1) begin
-      if (CLKPOL)
-          FDRE #(.INIT(INIT_R)) _TECHMAP_REPLACE_ (.D(D), .Q(Q), .C(C), .CE(CE), .R(1'b0));
-      else
-          FDRE_1 #(.INIT(INIT_R)) _TECHMAP_REPLACE_ (.D(D), .Q(Q), .C(C), .CE(CE), .R(1'b0));
-    end else
-    if (DEPTH <= 16) begin
-      SRL16E #(.INIT(INIT_R), .IS_CLK_INVERTED(~CLKPOL[0])) _TECHMAP_REPLACE_ (.A0(L[0]), .A1(L[1]), .A2(L[2]), .A3(L[3]), .CE(CE), .CLK(C), .D(D), .Q(Q));
-    end else
-    if (DEPTH > 17 && DEPTH <= 32) begin
-      SRLC32E #(.INIT(INIT_R), .IS_CLK_INVERTED(~CLKPOL[0])) _TECHMAP_REPLACE_ (.A(L[4:0]), .CE(CE), .CLK(C), .D(D), .Q(Q));
-    end else
-    if (DEPTH > 33 && DEPTH <= 64) begin
-      wire T0, T1, T2;
-      SRLC32E #(.INIT(INIT_R[32-1:0]), .IS_CLK_INVERTED(~CLKPOL[0])) fpga_srl_0 (.A(L[4:0]), .CE(CE), .CLK(C), .D(D), .Q(T0), .Q31(T1));
-      \$__XILINX_SHREG_ #(.DEPTH(DEPTH-32), .INIT(INIT[DEPTH-32-1:0]), .CLKPOL(CLKPOL), .ENPOL(ENPOL)) fpga_srl_1 (.C(C), .D(T1), .L(L), .E(E), .Q(T2));
-      if (&_TECHMAP_CONSTMSK_L_)
-        assign Q = T2;
-      else
-        MUXF7 fpga_mux_0 (.O(Q), .I0(T0), .I1(T2), .S(L[5]));
-    end else
-    if (DEPTH > 65 && DEPTH <= 96) begin
-      wire T0, T1, T2, T3, T4, T5, T6;
-      SRLC32E #(.INIT(INIT_R[32-1:0]), .IS_CLK_INVERTED(~CLKPOL[0])) fpga_srl_0 (.A(L[4:0]), .CE(CE), .CLK(C), .D(D), .Q(T0), .Q31(T1));
-      SRLC32E #(.INIT(INIT_R[64-1:32]), .IS_CLK_INVERTED(~CLKPOL[0])) fpga_srl_1 (.A(L[4:0]), .CE(CE), .CLK(C), .D(T1), .Q(T2), .Q31(T3));
-      \$__XILINX_SHREG_ #(.DEPTH(DEPTH-64), .INIT(INIT[DEPTH-64-1:0]), .CLKPOL(CLKPOL), .ENPOL(ENPOL)) fpga_srl_2 (.C(C), .D(T3), .L(L[4:0]), .E(E), .Q(T4));
-      if (&_TECHMAP_CONSTMSK_L_)
-        assign Q = T4;
-      else begin
-        MUXF7 fpga_mux_0 (.O(T5), .I0(T0), .I1(T2), .S(L[5]));
-        MUXF7 fpga_mux_1 (.O(T6), .I0(T4), .I1(1'b0 /* unused */), .S(L[5]));
-        MUXF8 fpga_mux_2 (.O(Q), .I0(T5), .I1(T6), .S(L[6]));
-      end
-    end else
-    if (DEPTH > 97 && DEPTH < 128) begin
-      wire T0, T1, T2, T3, T4, T5, T6, T7, T8;
-      SRLC32E #(.INIT(INIT_R[32-1:0]), .IS_CLK_INVERTED(~CLKPOL[0])) fpga_srl_0 (.A(L[4:0]), .CE(CE), .CLK(C), .D(D), .Q(T0), .Q31(T1));
-      SRLC32E #(.INIT(INIT_R[64-1:32]), .IS_CLK_INVERTED(~CLKPOL[0])) fpga_srl_1 (.A(L[4:0]), .CE(CE), .CLK(C), .D(T1), .Q(T2), .Q31(T3));
-      SRLC32E #(.INIT(INIT_R[96-1:64]), .IS_CLK_INVERTED(~CLKPOL[0])) fpga_srl_2 (.A(L[4:0]), .CE(CE), .CLK(C), .D(T3), .Q(T4), .Q31(T5));
-      \$__XILINX_SHREG_ #(.DEPTH(DEPTH-96), .INIT(INIT[DEPTH-96-1:0]), .CLKPOL(CLKPOL), .ENPOL(ENPOL)) fpga_srl_3 (.C(C), .D(T5), .L(L[4:0]), .E(E), .Q(T6));
-      if (&_TECHMAP_CONSTMSK_L_)
-        assign Q = T6;
-      else begin
-        MUXF7 fpga_mux_0 (.O(T7), .I0(T0), .I1(T2), .S(L[5]));
-        MUXF7 fpga_mux_1 (.O(T8), .I0(T4), .I1(T6), .S(L[5]));
-        MUXF8 fpga_mux_2 (.O(Q), .I0(T7), .I1(T8), .S(L[6]));
-      end
-    end
-    else if (DEPTH == 128) begin
-      wire T0, T1, T2, T3, T4, T5, T6;
-      SRLC32E #(.INIT(INIT_R[32-1:0]), .IS_CLK_INVERTED(~CLKPOL[0])) fpga_srl_0 (.A(L[4:0]), .CE(CE), .CLK(C), .D(D), .Q(T0), .Q31(T1));
-      SRLC32E #(.INIT(INIT_R[64-1:32]), .IS_CLK_INVERTED(~CLKPOL[0])) fpga_srl_1 (.A(L[4:0]), .CE(CE), .CLK(C), .D(T1), .Q(T2), .Q31(T3));
-      SRLC32E #(.INIT(INIT_R[96-1:64]), .IS_CLK_INVERTED(~CLKPOL[0])) fpga_srl_2 (.A(L[4:0]), .CE(CE), .CLK(C), .D(T3), .Q(T4), .Q31(T5));
-      SRLC32E #(.INIT(INIT_R[128-1:96]), .IS_CLK_INVERTED(~CLKPOL[0])) fpga_srl_3 (.A(L[4:0]), .CE(CE), .CLK(C), .D(T5), .Q(T6), .Q31(SO));
-      if (&_TECHMAP_CONSTMSK_L_)
-        assign Q = T6;
-      else begin
-        wire T7, T8;
-        MUXF7 fpga_mux_0 (.O(T7), .I0(T0), .I1(T2), .S(L[5]));
-        MUXF7 fpga_mux_1 (.O(T8), .I0(T4), .I1(T6), .S(L[5]));
-        MUXF8 fpga_mux_2 (.O(Q), .I0(T7), .I1(T8), .S(L[6]));
-      end
-    end
-    else if (DEPTH <= 129 && ~&_TECHMAP_CONSTMSK_L_) begin
-      // Handle cases where fixed-length depth is
-      // just 1 over a convenient value
-      \$__XILINX_SHREG_ #(.DEPTH(DEPTH+1), .INIT({INIT,1'b0}), .CLKPOL(CLKPOL), .ENPOL(ENPOL)) _TECHMAP_REPLACE_ (.C(C), .D(D), .L(L), .E(E), .Q(Q));
-    end
-    else begin
-      localparam lower_clog2 = $clog2((DEPTH+1)/2);
-      localparam lower_depth = 2 ** lower_clog2;
-      wire T0, T1, T2, T3;
-      if (&_TECHMAP_CONSTMSK_L_) begin
-        \$__XILINX_SHREG_ #(.DEPTH(lower_depth), .INIT(INIT[DEPTH-1:DEPTH-lower_depth]), .CLKPOL(CLKPOL), .ENPOL(ENPOL)) fpga_srl_0 (.C(C), .D(D), .L(lower_depth-1), .E(E), .Q(T0));
-        \$__XILINX_SHREG_ #(.DEPTH(DEPTH-lower_depth), .INIT(INIT[DEPTH-lower_depth-1:0]), .CLKPOL(CLKPOL), .ENPOL(ENPOL)) fpga_srl_1 (.C(C), .D(T0), .L(DEPTH-lower_depth-1), .E(E), .Q(Q), .SO(T3));
-      end
-      else begin
-        \$__XILINX_SHREG_ #(.DEPTH(lower_depth), .INIT(INIT[DEPTH-1:DEPTH-lower_depth]), .CLKPOL(CLKPOL), .ENPOL(ENPOL)) fpga_srl_0 (.C(C), .D(D), .L(L[lower_clog2-1:0]), .E(E), .Q(T0), .SO(T1));
-        \$__XILINX_SHREG_ #(.DEPTH(DEPTH-lower_depth), .INIT(INIT[DEPTH-lower_depth-1:0]), .CLKPOL(CLKPOL), .ENPOL(ENPOL)) fpga_srl_1 (.C(C), .D(T1), .L(L[lower_clog2-1:0]), .E(E), .Q(T2), .SO(T3));
-        assign Q = L[lower_clog2] ? T2 : T0;
-      end
-      if (DEPTH == 2 * lower_depth)
-          assign SO = T3;
-    end
-  endgenerate
-endmodule
-
-`ifndef SRL_ONLY
-`endif
->>>>>>> ec88129a
+endmodule