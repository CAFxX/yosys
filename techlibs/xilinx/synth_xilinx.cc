--- conflicted
+++ resolved
@@ -121,23 +121,15 @@
 		log("        opt -fast\n");
 		log("\n");
 		log("    map_cells:\n");
-<<<<<<< HEAD
-		log("        techmap -map +/techmap.v -map +/xilinx/cells_map.v\n");
-=======
 		log("        techmap -map +/xilinx/cells_map.v\n");
->>>>>>> a3371e11
 		log("        clean\n");
 		log("\n");
 		log("    map_luts:\n");
 		log("        techmap -map +/techmap.v -map +/xilinx/ff_map.v t:$_DFF_?N?\n");
 		log("        abc -luts 2:2,3,6:5,10,20 [-dff]\n");
 		log("        clean\n");
-<<<<<<< HEAD
 		log("        shregmap -minlen 3 -init -params -enpol any_or_none (without '-nosrl' only)\n");
 		log("        techmap -map +/xilinx/lut_map.v -map +/xilinx/ff_map.v -map +/xilinx/cells_map.v");
-=======
-		log("        techmap -map +/xilinx/lut_map.v -map +/xilinx/ff_map.v");
->>>>>>> a3371e11
 		log("        dffinit -ff FDRE   Q INIT -ff FDCE   Q INIT -ff FDPE   Q INIT -ff FDSE   Q INIT \\\n");
 		log("                -ff FDRE_1 Q INIT -ff FDCE_1 Q INIT -ff FDPE_1 Q INIT -ff FDSE_1 Q INIT\n");
 		log("\n");
@@ -303,19 +295,9 @@
 		}
 
 		if (check_label(active, run_from, run_to, "map_cells"))
-<<<<<<< HEAD
-=======
 		{
 			Pass::call(design, "techmap -map +/xilinx/cells_map.v");
 			Pass::call(design, "clean");
-		}
-
-		if (check_label(active, run_from, run_to, "map_luts"))
->>>>>>> a3371e11
-		{
-			Pass::call(design, "techmap -map +/techmap.v -map +/xilinx/cells_map.v");
-			Pass::call(design, "clean");
-<<<<<<< HEAD
 		}
 
 		if (check_label(active, run_from, run_to, "map_luts"))
@@ -326,9 +308,6 @@
 			if (!nosrl)
 				Pass::call(design, "shregmap -minlen 3 -init -params -enpol any_or_none");
 			Pass::call(design, "techmap -map +/xilinx/lut_map.v -map +/xilinx/ff_map.v -map +/xilinx/cells_map.v");
-=======
-			Pass::call(design, "techmap -map +/xilinx/lut_map.v -map +/xilinx/ff_map.v");
->>>>>>> a3371e11
 			Pass::call(design, "dffinit -ff FDRE Q INIT -ff FDCE Q INIT -ff FDPE Q INIT -ff FDSE Q INIT "
 					"-ff FDRE_1 Q INIT -ff FDCE_1 Q INIT -ff FDPE_1 Q INIT -ff FDSE_1 Q INIT");
 		}
